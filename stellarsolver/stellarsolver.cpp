--- conflicted
+++ resolved
@@ -129,11 +129,11 @@
     m_ProcessType = calculateHFR ? EXTRACT_WITH_HFR : EXTRACT;
     useSubframe = frame.isNull() ? false : true;
     m_Subframe = frame;
-    m_isBlocking = true;
+    //m_isBlocking = true;
     start();
-    m_SextractorSolver->start();
-    processFinished(m_SextractorSolver->sextractionDone() ? 0 : 1);
-    m_isBlocking = false;
+    //m_SextractorSolver->start();
+    //processFinished(m_SextractorSolver->sextractionDone() ? 0 : 1);
+    //m_isBlocking = false;
 }
 
 //This will allow the solver to gracefully disconnect, abort, finish, and get deleted
@@ -156,7 +156,6 @@
 
 void StellarSolver::start()
 {
-
     if(checkParameters() == false)
     {
         emit logOutput("There is an issue with your parameters. Terminating the process.");
@@ -179,8 +178,8 @@
         wcs_coord = nullptr;
     }
 
-    if(m_isBlocking)
-        return;
+    //    if(m_isBlocking)
+    //        return;
 
     //These are the solvers that support parallelization, ASTAP and the online ones do not
     if(params.multiAlgorithm != NOT_MULTI && m_ProcessType == SOLVE && (m_SolverType == SOLVER_STELLARSOLVER
@@ -189,11 +188,6 @@
         m_SextractorSolver->extract();
         parallelSolve();
     }
-    else if(m_SolverType == SOLVER_ONLINEASTROMETRY)
-    {
-        connect(m_SextractorSolver, &SextractorSolver::finished, this, &StellarSolver::processFinished);
-        m_SextractorSolver->start();
-    }
     else
     {
         connect(m_SextractorSolver, &SextractorSolver::finished, this, &StellarSolver::processFinished);
@@ -213,15 +207,9 @@
 
     if(m_ProcessType == SOLVE && m_SolverType == SOLVER_STELLARSOLVER && m_SextractorType != EXTRACTOR_INTERNAL)
     {
-<<<<<<< HEAD
-        emit logOutput("StellarSolver only uses the Internal SEP Sextractor since it doesn't save files to disk. Changing to Internal Sextractor.");
-        m_SextractorType = EXTRACTOR_INTERNAL;
-=======
         if(m_SSLogLevel != LOG_OFF)
             emit logOutput("StellarSolver only uses the Internal SEP Sextractor since it doesn't save files to disk. Changing to Internal Sextractor.");
-        m_SextractorType = SEXTRACTOR_INTERNAL;
->>>>>>> 801a049c
-
+        m_SextractorType = EXTRACTOR_INTERNAL;
     }
 
     if(m_ProcessType == SOLVE  && params.autoDownsample)
@@ -363,15 +351,11 @@
                 solverWithWCS = m_SextractorSolver;
                 if(loadWCS)
                 {
-<<<<<<< HEAD
-                    solverWithWCS->computeWCSForStars = m_ExtractorStars.count() > 0;
-=======
-                    if(stars.count() > 0)
+                    if(m_ExtractorStars.count() > 0)
                     {
                         solverWithWCS->computeWCSForStars = true;
-                        solverWithWCS->setStarList(stars);
+                        solverWithWCS->setStarList(m_ExtractorStars);
                     }
->>>>>>> 801a049c
                     solverWithWCS->computingWCS = true;
                     disconnect(solverWithWCS, &SextractorSolver::finished, this, &StellarSolver::processFinished);
                     connect(solverWithWCS, &SextractorSolver::finished, this, &StellarSolver::finishWCS);
@@ -865,9 +849,9 @@
         emit logOutput(
             QString("Evaluating Installed RAM for inParallel Option.  Total Size of Index files: %1 GB, Installed RAM: %2 GB, Free RAM: %3 GB").arg(
                 totalSize / bytesInGB).arg(totalRAM / bytesInGB).arg(availableRAM / bytesInGB));
-        #if defined(Q_OS_OSX)
-            emit logOutput("Note: Free RAM for now is reported as Installed RAM on MacOS until I figure out how to get available RAM");
-        #endif
+#if defined(Q_OS_OSX)
+        emit logOutput("Note: Free RAM for now is reported as Installed RAM on MacOS until I figure out how to get available RAM");
+#endif
     }
     return availableRAM > totalSize;
 }
